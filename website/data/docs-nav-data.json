[
  {
    "title": "What is Consul?",
    "path": "intro"
  },
  {
    "title": "Core Concepts",
    "routes": [
      {
        "title": "Service Discovery",
        "path": "concepts/service-discovery"
      },
      {
        "title": "Service Mesh",
        "path": "concepts/service-mesh"
      }
    ]
  },
  {
    "title": "Get Started",
    "routes": [
      {
        "title": "Install Consul",
        "path": "install"
      },
      {
        "title": "Learn HCP Consul",
        "href": "https://learn.hashicorp.com/tutorials/cloud/get-started-consul"
      },
      {
        "title": "Learn Consul on Kubernetes",
        "href": "https://learn.hashicorp.com/tutorials/consul/service-mesh-deploy"
      },
      {
        "title": "Learn Consul on VMs",
        "href": "https://learn.hashicorp.com/tutorials/consul/get-started-install"
      },
      {
        "title": "Manual Bootstrap",
        "path": "install/manual-bootstrap",
        "hidden": true
      },
      {
        "title": "Consul Agent",
        "href": "/docs/agent"
      },
      {
        "title": "Glossary",
        "path": "install/glossary"
      },
      {
        "title": "Required Ports",
        "path": "install/ports"
      },
      {
        "title": "Bootstrapping a Datacenter",
        "path": "install/bootstrapping"
      },
      {
        "title": "Cloud Auto-join",
        "path": "install/cloud-auto-join"
      },
      {
        "title": "Server Performance",
        "path": "install/performance"
      },
      {
        "title": "Kubernetes",
        "href": "/docs/k8s"
      }
    ]
  },
  {
    "title": "Release Notes",
    "routes": [
      {
        "title": "Overview",
        "path": "release-notes"
      },
      {
        "title": "Consul",
        "routes": [
          {
            "title": "v1.13.x",
            "path": "release-notes/consul/v1_13_x"
          },
          {
            "title": "v1.12.x",
            "path": "release-notes/consul/v1_12_x"
          },
          {
            "title": "v1.11.x",
            "path": "release-notes/consul/v1_11_x"
          },
          {
            "title": "v1.10.x",
            "path": "release-notes/consul/v1_10_x"
          },
          {
            "title": "v1.9.x",
            "path": "release-notes/consul/v1_9_x"
          }
        ]
      },
      {
        "title": "Consul API Gateway",
        "routes": [
          {
            "title": "v0.4.x",
            "path": "release-notes/consul-api-gateway/v0_4_x"
          },
          {
            "title": "v0.3.x",
            "path": "release-notes/consul-api-gateway/v0_3_x"
          },
          {
            "title": "v0.2.x",
            "path": "release-notes/consul-api-gateway/v0_2_x"
          },
          {
            "title": "v0.1.x",
            "path": "release-notes/consul-api-gateway/v0_1_x"
          }
        ]
      },
      {
        "title": "Consul ECS",
        "routes": [
          {
            "title": "v0.5.x",
            "path": "release-notes/consul-ecs/v0_5_x"
          },
          {
            "title": "v0.4.x",
            "path": "release-notes/consul-ecs/v0_4_x"
          },
          {
            "title": "v0.3.x",
            "path": "release-notes/consul-ecs/v0_3_x"
          },
          {
            "title": "v0.2.x",
            "path": "release-notes/consul-ecs/v0_2_x"
          }
        ]
      },
      {
        "title": "Consul Terraform Sync",
        "routes": [
          {
            "title": "v0.6.x",
            "path": "release-notes/consul-terraform-sync/v0_6_x"
          },
          {
            "title": "v0.5.x",
            "path": "release-notes/consul-terraform-sync/v0_5_x"
          }
        ]
      }
    ]
  },
  {
    "title": "Upgrade",
    "routes": [
      {
        "title": "Overview",
        "path": "upgrading"
      },
      {
        "title": "Compatibility Promise",
        "path": "upgrading/compatibility"
      },
      {
        "title": "Specific Version Details",
        "path": "upgrading/upgrade-specific"
      },
      {
        "title": "Upgrade Instructions",
        "routes": [
          {
            "title": "Overview",
            "path": "upgrading/instructions"
          },
          {
            "title": "General Process",
            "path": "upgrading/instructions/general-process"
          },
          {
            "title": "Upgrading to Latest 1.2.x",
            "path": "upgrading/instructions/upgrade-to-1-2-x"
          },
          {
            "title": "Upgrading to Latest 1.6.x",
            "path": "upgrading/instructions/upgrade-to-1-6-x"
          },
          {
            "title": "Upgrading to Latest 1.8.x",
            "path": "upgrading/instructions/upgrade-to-1-8-x"
          },
          {
            "title": "Upgrading to Latest 1.10.x",
            "path": "upgrading/instructions/upgrade-to-1-10-x"
          }
        ]
      }
    ]
  },
  {
    "title": "Architecture",
    "routes": [
      {
        "title": "Overview",
        "path": "architecture"
      },
      {
        "title": "Improving Consul Resilience",
        "path": "architecture/improving-consul-resilience"
      },
      {
        "title": "Anti-Entropy",
        "path": "architecture/anti-entropy"
      },
      {
        "title": "Consensus Protocol",
        "path": "architecture/consensus"
      },
      {
        "title": "Gossip Protocol",
        "path": "architecture/gossip"
      },
      {
        "title": "Jepsen Testing",
        "path": "architecture/jepsen"
      },
      {
        "title": "Network Coordinates",
        "path": "architecture/coordinates"
      }
    ]
  },
  {
    "divider": true
  },
  {
    "title": "Service Discovery",
    "routes": [
      {
        "title": "Register Services - Service Definitions",
        "path": "discovery/services"
      },
      {
        "title": "Find Services - DNS Interface",
        "path": "discovery/dns"
      },
      {
        "title": "Monitor Services - Check Definitions",
        "path": "discovery/checks"
      }
    ]
  },
  {
    "title": "Service Mesh",
    "routes": [
      {
        "title": "Overview",
        "path": "connect"
      },
      {
        "title": "How Service Mesh Works",
        "path": "connect/connect-internals"
      },
      {
        "title": "Configuration",
        "path": "connect/configuration"
      },
      {
        "title": "Configuration Entries",
        "routes": [
          {
            "title": "Overview",
            "path": "connect/config-entries"
          },
          {
            "title": "Ingress Gateway",
            "path": "connect/config-entries/ingress-gateway"
          },
          {
            "title": "Mesh",
            "path": "connect/config-entries/mesh"
          },
          {
            "title": "Exported Services",
            "path": "connect/config-entries/exported-services"
          },
          {
            "title": "Proxy Defaults",
            "path": "connect/config-entries/proxy-defaults"
          },
          {
            "title": "Service Defaults",
            "path": "connect/config-entries/service-defaults"
          },
          {
            "title": "Service Intentions",
            "path": "connect/config-entries/service-intentions"
          },
          {
            "title": "Service Resolver",
            "path": "connect/config-entries/service-resolver"
          },
          {
            "title": "Service Router",
            "path": "connect/config-entries/service-router"
          },
          {
            "title": "Service Splitter",
            "path": "connect/config-entries/service-splitter"
          },
          {
            "title": "Terminating Gateway",
            "path": "connect/config-entries/terminating-gateway"
          }
        ]
      },
      {
        "title": "Supported Proxies",
        "routes": [
          {
            "title": "Overview",
            "path": "connect/proxies"
          },
          {
            "title": "Envoy",
            "path": "connect/proxies/envoy"
          },
          {
            "title": "Built-in Proxy",
            "path": "connect/proxies/built-in"
          },
          {
            "title": "Proxy Integration",
            "path": "connect/proxies/integrate"
          },
          {
            "title": "Managed (Deprecated)",
            "path": "connect/proxies/managed-deprecated",
            "hidden": true
          }
        ]
      },
      {
        "title": "Registering Proxies",
        "routes": [
          {
            "title": "Overview",
            "path": "connect/registration"
          },
          {
            "title": "Proxy Service Registration",
            "path": "connect/registration/service-registration"
          },
          {
            "title": "Sidecar Service Registration",
            "path": "connect/registration/sidecar-service"
          }
        ]
      },
      {
        "title": "Service-to-service permissions - Intentions",
        "path": "connect/intentions"
      },
      {
        "title": "Service-to-service permissions - Intentions (Legacy Mode)",
        "path": "connect/intentions-legacy"
      },
      {
        "title": "Transparent Proxy",
        "path": "connect/transparent-proxy"
      },
      {
        "title": "Observability",
        "routes": [
          {
            "title": "Overview",
            "path": "connect/observability"
          },
          {
            "title": "UI Visualization",
            "path": "connect/observability/ui-visualization"
          }
        ]
      },
      {
        "title": "L7 Traffic Management",
        "routes": [
          {
            "title": "Overview",
            "path": "connect/l7-traffic"
          },
          {
            "title": "Discovery Chain",
            "path": "connect/l7-traffic/discovery-chain"
          }
        ]
      },
      {
        "title": "Connectivity Tasks",
        "path": "connect/connectivity-tasks"
      },
      {
        "title": "Distributed Tracing",
        "path": "connect/distributed-tracing"
      },
      {
        "title": "Gateways",
        "routes": [
          {
            "title": "Overview",
            "path": "connect/gateways"
          },
          {
            "title": "Mesh Gateways",
            "routes": [
              {
                "title": "WAN Federation",
                "path": "connect/gateways/mesh-gateway/wan-federation-via-mesh-gateways"
              },
              {
                "title": "Enabling Service-to-service Traffic Across Datacenters",
                "path": "connect/gateways/mesh-gateway/service-to-service-traffic-datacenters"
              },
              {
                "title": "Enabling Service-to-service Traffic Across Admin Partitions",
                "path": "connect/gateways/mesh-gateway/service-to-service-traffic-partitions"
              },
              {
                "title": "Enabling Service-to-service Traffic Across Peered Clusters",
                "path": "connect/gateways/mesh-gateway/service-to-service-traffic-peers"
              }
            ]
          },
          {
            "title": "Ingress Gateways",
            "path": "connect/gateways/ingress-gateway"
          },
          {
            "title": "Terminating Gateways",
            "path": "connect/gateways/terminating-gateway"
          }
        ]
      },
      {
        "title": "Cluster Peering",
        "routes": [
          {
            "title": "What is Cluster Peering?",
            "path": "connect/cluster-peering"
          },
          {
            "title": "Create and Manage Peering Connections",
            "path": "connect/cluster-peering/create-manage-peering"
          },
          {
            "title": "Cluster Peering on Kubernetes",
            "path": "connect/cluster-peering/k8s"
          }
        ]
      },
      {
        "title": "Nomad",
        "path": "connect/nomad"
      },
      {
        "title": "Kubernetes",
        "href": "/docs/k8s/connect"
      },
      {
        "title": "Native App Integration",
        "routes": [
          {
            "title": "Overview",
            "path": "connect/native"
          },
          {
            "title": "Go Integration",
            "path": "connect/native/go"
          }
        ]
      },
      {
        "title": "Certificate Management",
        "routes": [
          {
            "title": "Overview",
            "path": "connect/ca"
          },
          {
            "title": "Built-In CA",
            "path": "connect/ca/consul"
          },
          {
            "title": "Vault",
            "path": "connect/ca/vault"
          },
          {
            "title": "ACM Private CA",
            "path": "connect/ca/aws"
          }
        ]
      },
      {
        "title": "Develop and Debug",
        "path": "connect/dev"
      },
      {
        "title": "Security",
        "path": "connect/security",
        "hidden": true
      }
    ]
  },
  {
    "title": "Dynamic App Configuration",
    "routes": [
      {
        "title": "Consul KV",
        "path": "dynamic-app-config/kv"
      },
      {
        "title": "Sessions",
        "path": "dynamic-app-config/sessions"
      },
      {
        "title": "Watches",
        "path": "dynamic-app-config/watches"
      }
    ]
  },
  {
    "title": "Security",
    "routes": [
      {
        "title": "Overview",
        "path": "security"
      },

      {
<<<<<<< HEAD
        "title": "Access Control (ACLs)",
        "routes": [
          {
            "title": "ACL System Overview",
            "path": "security/acl"
          },
          {
            "title": "Tokens",
            "path": "security/acl/acl-tokens"
          },
          {
            "title": "Policies",
            "path": "security/acl/acl-policies"
          },
          {
            "title": "Roles",
            "path": "security/acl/acl-roles"
          },
          {
            "title": "Rules Reference",
            "path": "security/acl/acl-rules"
          },
          {
            "title": "Legacy Mode",
            "path": "security/acl/acl-legacy"
          },
          {
            "title": "Token Migration",
            "path": "security/acl/acl-migrate-tokens"
          },
          {
            "title": "ACLs in Federated Datacenters",
            "path": "security/acl/acl-federated-datacenters"
          },
          {
            "title": "Auth Methods",
            "routes": [
              {
                "title": "Overview",
                "path": "security/acl/auth-methods"
              },
              {
                "title": "Kubernetes",
                "path": "security/acl/auth-methods/kubernetes"
              },
              {
                "title": "JWT",
                "path": "security/acl/auth-methods/jwt"
              },
              {
                "title": "OIDC",
                "path": "security/acl/auth-methods/oidc"
              },
              {
                "title": "AWS IAM",
                "path": "security/acl/auth-methods/aws-iam"
              }
            ]
          }
        ]
      },
      {
        "title": "Encryption",
        "path": "security/encryption"
      },
      {
        "title": "Security Models",
        "routes": [
          {
            "title": "Overview",
            "path": "security/security-models"
          },
          {
            "title": "Core",
            "path": "security/security-models/core"
          },
          {
            "title": "Network Infrastructure Automation",
            "path": "security/security-models/nia"
          }
        ]
      }
    ]
  },
  {
    "title": "Agent",
    "routes": [
      {
        "title": "Overview",
        "path": "agent"
      },
      {
        "title": "Configuration",
        "routes": [
          {
            "title": "General",
            "path": "agent/config"
          },
          {
            "title": "CLI Reference",
            "path": "agent/config/cli-flags"
          },
          {
            "title": "Configuration Reference",
            "path": "agent/config/config-files"
          }
        ]
      },
      {
        "title": "Configuration Entries",
        "path": "agent/config-entries"
      },
      {
        "title": "Telemetry",
        "path": "agent/telemetry"
      },
      {
        "title": "Sentinel",
        "path": "agent/sentinel"
      },
      {
        "title": "RPC",
        "path": "agent/rpc",
        "hidden": true
      }
    ]
  },
  {
    "title": "Integrations",
    "routes": [
      {
        "title": "Consul Integration Program",
        "path": "integrate/partnerships"
      },
      {
        "title": "NIA Integration Program",
        "path": "integrate/nia-integration"
      },
      {
        "title": "Vault Integration",
        "href": "/docs/connect/ca/vault"
      },
      {
        "title": "Proxy Integration",
        "href": "/docs/connect/proxies/integrate"
      },
      {
        "title": "Consul Tools",
        "path": "integrate/download-tools"
      }
    ]
  },
  {
    "title": "Troubleshoot",
    "routes": [
      {
        "title": "Common Error Messages",
        "path": "troubleshoot/common-errors"
      },
      {
        "title": "FAQ",
        "path": "troubleshoot/faq"
      }
    ]
  },
  {
    "divider": true
  },
  {
    "title": "Kubernetes",
    "routes": [
      {
        "title": "Overview",
        "path": "k8s"
      },
      {
        "title": "Architecture",
        "path": "k8s/architecture"
      },
      {
        "title": "Get Started",
        "routes": [
          {
            "title": "Installing Consul on Kubernetes",
            "path": "k8s/installation/install"
          },
          {
            "title": "Installing Consul K8s CLI",
            "path": "k8s/installation/install-cli"
          },
          {
            "title": "Platform Guides",
            "routes": [
              {
                "title": "Minikube",
                "href": "https://learn.hashicorp.com/tutorials/consul/kubernetes-minikube?utm_source=docs&utm_medium=docs&utm_content=k8s&utm_term=mk"
              },
              {
                "title": "Kind",
                "href": "https://learn.hashicorp.com/tutorials/consul/kubernetes-kind?utm_source=docs&utm_content=k8s&utm_term=kind"
              },
              {
                "title": "AKS (Azure)",
                "href": "https://learn.hashicorp.com/tutorials/consul/kubernetes-aks-azure?utm_source=docs&utm_content=k8s&utm_term=aks"
              },
              {
                "title": "EKS (AWS)",
                "href": "https://learn.hashicorp.com/tutorials/consul/kubernetes-eks-aws?utm_source=docs&utm_content=k8s&utm_term=eks"
              },
              {
                "title": "GKE (Google Cloud)",
                "href": "https://learn.hashicorp.com/tutorials/consul/kubernetes-gke-google?utm_source=docs&utm_content=k8s&utm_term=gke"
              },
              {
                "title": "Red Hat OpenShift",
                "href": "https://learn.hashicorp.com/tutorials/consul/kubernetes-openshift-red-hat&utm_content=k8s&utm_term=openshift"
              },
              {
                "title": "Self Hosted Kubernetes",
                "path": "k8s/installation/platforms/self-hosted-kubernetes"
              }
            ]
=======
        "title": "Installation",
        "routes": [
          {
            "title": "Install from Consul K8s CLI",
            "path": "k8s/installation/install-cli"
          },
          {
            "title": "Install from Helm Chart",
            "path": "k8s/installation/install"
          }
        ]
      },
      {
        "title": "Deployment Configurations",
        "routes": [
          {
            "title": "Consul Clients Outside Kubernetes",
            "path": "k8s/deployment-configurations/clients-outside-kubernetes"
          },
          {
            "title": "Consul Servers Outside Kubernetes",
            "path": "k8s/deployment-configurations/servers-outside-kubernetes"
          },
          {
            "title": "Single Consul Datacenter in Multiple Kubernetes Clusters",
            "path": "k8s/deployment-configurations/single-dc-multi-k8s"
>>>>>>> 45a5f28a
          },
          {
            "title": "Consul Enterprise",
            "path": "k8s/deployment-configurations/consul-enterprise"
          },
          {
            "title": "Multi-Cluster Federation",
            "routes": [
              {
                "title": "Overview",
                "path": "k8s/deployment-configurations/multi-cluster"
              },
              {
                "title": "Federation Between Kubernetes Clusters",
                "path": "k8s/deployment-configurations/multi-cluster/kubernetes"
              },
              {
                "title": "Federation Between VMs and Kubernetes",
                "path": "k8s/deployment-configurations/multi-cluster/vms-and-kubernetes"
              }
            ]
          },
          {
            "title": "Vault as Secrets Backend",
            "routes": [
              {
                "title": "Overview",
                "path": "k8s/deployment-configurations/vault"
              },
              {
                "title": "Systems Integration",
                "path": "k8s/deployment-configurations/vault/systems-integration"
              },
              {
                "title": "Data Integration",
                "routes": [
                  {
                    "title": "Overview",
                    "path": "k8s/deployment-configurations/vault/data-integration"
                  },
                  {
                    "title": "Bootstrap Token",
                    "path": "k8s/deployment-configurations/vault/data-integration/bootstrap-token"
                  },
                  {
                    "title": "Enterprise License",
                    "path": "k8s/deployment-configurations/vault/data-integration/enterprise-license"
                  },
                  {
                    "title": "Gossip Encryption Key",
                    "path": "k8s/deployment-configurations/vault/data-integration/gossip"
                  },
                  {
                    "title": "Partition Token",
                    "path": "k8s/deployment-configurations/vault/data-integration/partition-token"
                  },
                  {
                    "title": "Replication Token",
                    "path": "k8s/deployment-configurations/vault/data-integration/replication-token"
                  },
                  {
                    "title": "Server TLS",
                    "path": "k8s/deployment-configurations/vault/data-integration/server-tls"
                  },
                  {
                    "title": "Service Mesh Certificates",
                    "path": "k8s/deployment-configurations/vault/data-integration/connect-ca"
                  },
                  {
                    "title": "Snapshot Agent Config",
                    "path": "k8s/deployment-configurations/vault/data-integration/snapshot-agent-config"
                  },
                  {
                    "title": "Webhook Certificates",
                    "path": "k8s/deployment-configurations/vault/data-integration/webhook-certs"
                  }
                ]
              },
              {
                "title": "WAN Federation",
                "path": "k8s/deployment-configurations/vault/wan-federation"
              }
            ]
          }
        ]
      },
      {
        "title": "Platform Guides",
        "routes": [
          {
            "title": "Minikube",
            "href": "https://learn.hashicorp.com/tutorials/consul/kubernetes-minikube?utm_source=consul.io&utm_medium=docs&utm_content=k8s&utm_term=mk"
          },
          {
            "title": "Kind",
            "href": "https://learn.hashicorp.com/tutorials/consul/kubernetes-kind?utm_source=consul.io&utm_medium=docs&utm_content=k8s&utm_term=kind"
          },
          {
            "title": "AKS (Azure)",
            "href": "https://learn.hashicorp.com/tutorials/consul/kubernetes-aks-azure?utm_source=consul.io&utm_medium=docs&utm_content=k8s&utm_term=aks"
          },
          {
            "title": "EKS (AWS)",
            "href": "https://learn.hashicorp.com/tutorials/consul/kubernetes-eks-aws?utm_source=consul.io&utm_medium=docs&utm_content=k8s&utm_term=eks"
          },
          {
            "title": "GKE (Google Cloud)",
            "href": "https://learn.hashicorp.com/tutorials/consul/kubernetes-gke-google?utm_source=consul.io&utm_medium=docs&utm_content=k8s&utm_term=gke"
          },
          {
            "title": "Red Hat OpenShift",
            "href": "https://learn.hashicorp.com/tutorials/consul/kubernetes-openshift-red-hat?utm_source=consul.io&utm_medium=docs&utm_content=k8s&utm_term=openshift"
          },
          {
            "title": "Self Hosted Kubernetes",
            "path": "k8s/platforms/self-hosted-kubernetes"
          }
        ]
      },
      {
        "title": "Service Mesh",
        "routes": [
          {
            "title": "Overview",
            "path": "k8s/connect"
          },
          {
            "title": "Transparent Proxy",
            "href": "/docs/connect/transparent-proxy"
          },
          {
            "title": "Ingress Gateways",
            "path": "k8s/connect/ingress-gateways"
          },
          {
            "title": "Terminating Gateways",
            "path": "k8s/connect/terminating-gateways"
          },
          {
            "title": "Ingress Controllers",
            "path": "k8s/connect/ingress-controllers"
          },
          {
            "title": "Configuring a Connect CA Provider",
            "path": "k8s/connect/connect-ca-provider"
          },
          {
            "title": "Health Checks",
            "path": "k8s/connect/health"
          },
          {
            "title": "Observability",
            "routes": [
              {
                "title": "Metrics",
                "path": "k8s/connect/observability/metrics"
              }
            ]
          }
        ]
      },
      {
        "title": "Service Sync",
        "path": "k8s/service-sync"
      },
      {
        "title": "Custom Resource Definitions",
        "routes": [
          {
            "title": "Overview",
            "path": "k8s/crds"
          },
          {
            "title": "Upgrade An Existing Cluster to CRDs",
            "path": "k8s/crds/upgrade-to-crds"
          }
        ]
      },
      {
        "title": "Annotations and Labels",
        "path": "k8s/annotations-and-labels"
      },
      {
        "title": "Consul DNS",
        "path": "k8s/dns"
      },
      {
        "title": "Upgrade",
        "routes": [
          {
            "title": "Upgrading Consul on Kubernetes",
            "path": "k8s/upgrade"
          },
          {
            "title": "Upgrading Consul K8s CLI",
            "path": "k8s/upgrade/upgrade-cli"
          }
        ]
      },
      {
        "title": "Operations",
        "routes": [
          {
            "title": "Uninstall",
            "path": "k8s/operations/uninstall"
          },
          {
            "title": "Certificate Rotation",
            "path": "k8s/operations/certificate-rotation"
          },
          {
            "title": "Gossip Encryption Key Rotation",
            "path": "k8s/operations/gossip-encryption-key-rotation"
          },
          {
            "title": "Configure TLS on an Existing Cluster",
            "path": "k8s/operations/tls-on-existing-cluster"
          }
        ]
      },
      {
        "title": "Troubleshoot",
        "routes": [
          {
            "title": "Common Error Messages",
            "href": "/docs/troubleshoot/common-errors#common-errors-on-kubernetes"
          },
          {
            "title": "FAQ",
            "href": "/docs/troubleshoot/faq#consul-on-kubernetes"
          }
        ]
      },
      {
        "title": "Compatibility Matrix",
        "path": "k8s/compatibility"
      },
      {
        "title": "Helm Chart Configuration",
        "path": "k8s/helm"
      },
      {
        "title": "Consul K8s CLI Reference",
        "path": "k8s/k8s-cli"
      }
    ]
  },

  {
    "title": "AWS ECS",
    "routes": [
      {
        "title": "Overview",
        "path": "ecs"
      },
      {
        "title": "Requirements",
        "path": "ecs/requirements"
      },
      {
        "title": "Task Resource Usage",
        "path": "ecs/task-resource-usage"
      },
      {
        "title": "Install with Terraform",
        "routes": [
          {
            "title": "Installation",
            "path": "ecs/terraform/install"
          },
          {
            "title": "Secure Configuration",
            "path": "ecs/terraform/secure-configuration"
          },
          {
            "title": "Migrate Existing Tasks",
            "path": "ecs/terraform/migrate-existing-tasks"
          }
        ]
      },
      {
        "title": "Install Manually",
        "routes": [
          {
            "title": "Installation",
            "path": "ecs/manual/install"
          },
          {
            "title": "Secure Configuration",
            "path": "ecs/manual/secure-configuration"
          },
          {
            "title": "ACL Controller",
            "path": "ecs/manual/acl-controller"
          }
        ]
      },
      {
        "title": "Architecture",
        "path": "ecs/architecture"
      },
      {
        "title": "Consul Enterprise",
        "path": "ecs/enterprise"
      },
      {
        "title": "Configuration Reference",
        "path": "ecs/configuration-reference"
      },
      {
        "title": "Compatibility Matrix",
        "path": "ecs/compatibility"
      }
    ]
  },
  {
    "title": "AWS Lambda",
    "badge": {
      "text": "BETA",
      "type": "outlined",
      "color": "neutral"
    },
    "routes": [
      {
        "title": "Overview",
        "path": "lambda"
      },
      {
        "title": "Register Lambda Functions",
        "path": "lambda/registration"
      },
      {
        "title": "Invoke Lambda Functions",
        "path": "lambda/invocation"
      }
    ]
  },
  {
    "divider": true
  },
  {
    "title": "HCP Consul",
    "href": "https://cloud.hashicorp.com/docs/consul"
  },
  {
    "title": "Consul Enterprise",
    "routes": [
      {
        "title": "Overview",
        "path": "enterprise"
      },
      {
<<<<<<< HEAD
        "title": "Admin Partitions",
        "path": "enterprise/admin-partitions"
=======
        "title": "Get Started",
        "routes": [
          {
            "title": "Installation",
            "path": "nia/installation/install"
          },
          {
            "title": "Configuration",
            "path": "nia/installation/configure"
          }
        ]
      },
      {
        "title": "Usage",
        "routes": [
          {
            "title": "Requirements",
            "path": "nia/usage/requirements"
          },
          {
            "title": "Run Consul-Terraform-Sync",
            "path": "nia/usage/run"
          },
          {
            "title": "Run Consul-Terraform-Sync with High Availability",
            "path": "nia/usage/run-ha"
          },
          {
            "title": "Error Messages",
            "path": "nia/usage/errors-ref"
          }
        ]
>>>>>>> 45a5f28a
      },
      {
        "title": "Audit Logging",
        "path": "enterprise/audit-logging"
      },
      {
        "title": "Automated Backups",
        "path": "enterprise/backups"
      },
      {
        "title": "Automated Upgrades",
        "path": "enterprise/upgrades"
      },
      {
        "title": "Enhanced Read Scalability",
        "path": "enterprise/read-scale"
      },
      {
        "title": "Single sign-on - OIDC",
        "href": "/docs/security/acl/auth-methods/oidc"
      },
      {
        "title": "Redundancy Zones",
        "path": "enterprise/redundancy"
      },
      {
        "title": "Advanced Federation",
        "path": "enterprise/federation"
      },
      {
        "title": "Network Segments",
        "path": "enterprise/network-segments"
      },
      {
        "title": "Namespaces",
        "path": "enterprise/namespaces"
      },
      {
        "title": "NIA with TFE",
        "href": "/docs/nia/enterprise"
      },
      {
        "title": "Sentinel",
        "path": "enterprise/sentinel"
      },
      {
        "title": "License",
        "routes": [
          {
            "title": "Overview",
            "path": "enterprise/license/overview"
          },
          {
            "title": "FAQ",
            "path": "enterprise/license/faq"
          }
        ]
      }
    ]
  },
  {
    "divider": true
  },
  {
    "title": "Consul API Gateway",
    "routes": [
      {
        "title": "Overview",
        "path": "api-gateway"
      },
      {
        "title": "Installation",
        "path": "api-gateway/install"
      },
      {
        "title": "Technical Specifications",
        "path": "api-gateway/tech-specs"
      },
      {
        "title": "Upgrades",
        "path": "api-gateway/upgrades"
      },
      {
        "title": "Usage",
        "path": "api-gateway/usage"
      },
      {
        "title": "Configuration",
        "routes": [
          {
            "title": "Overview",
            "path": "api-gateway/configuration"
          },
          {
            "title": "Gateway",
            "path": "api-gateway/configuration/gateway"
          },
          {
            "title": "GatewayClass",
            "path": "api-gateway/configuration/gatewayclass"
          },
          {
            "title": "GatewayClassConfig",
            "path": "api-gateway/configuration/gatewayclassconfig"
          },
          {
            "title": "Routes",
            "path": "api-gateway/configuration/routes"
          },
          {
            "title": "MeshService",
            "path": "api-gateway/configuration/meshservice"
          }
        ]
      }
    ]
  },
  {
    "title": "Network Infrastructure Automation",
    "routes": [
      {
        "title": "Overview",
        "path": "nia"
      },
      {
        "title": "Get Started",
        "routes": [
          {
            "title": "Installation",
            "path": "nia/installation/install"
          },
          {
            "title": "Requirements",
            "path": "nia/installation/requirements"
          },
          {
            "title": "Configure",
            "path": "nia/installation/configure"
          },
          {
            "title": "Run Consul-Terraform-Sync",
            "path": "nia/installation/run"
          }
        ]
      },
      {
<<<<<<< HEAD
        "title": "Architecture",
        "path": "nia/architecture"
=======
        "title": "Consul K8s",
        "routes": [
          {
            "title": "v0.48.x",
            "path": "release-notes/consul-k8s/v0_48_x"
          },
          {
            "title": "v0.47.x",
            "path": "release-notes/consul-k8s/v0_47_x"
          }
        ]
>>>>>>> 45a5f28a
      },
      {
        "title": "API",
        "routes": [
          {
            "title": "Overview",
            "path": "nia/api"
          },
          {
            "title": "Status",
            "path": "nia/api/status"
          },
          {
            "title": "Tasks",
            "path": "nia/api/tasks"
          },
          {
            "title": "Health",
            "path": "nia/api/health"
          }
        ]
      },
      {
        "title": "CLI",
        "routes": [
          {
            "title": "Overview",
            "path": "nia/cli"
          },
          {
            "title": "task",
            "path": "nia/cli/task"
          },
          {
            "title": "start",
            "path": "nia/cli/start"
          }
        ]
      },
      {
        "title": "Configuration",
        "path": "nia/configuration"
      },
      {
        "title": "Tasks",
        "path": "nia/tasks"
      },
      {
        "title": "Terraform Modules",
        "path": "nia/terraform-modules"
      },
      {
        "title": "Enterprise",
        "routes": [
          {
            "title": "Overview",
            "path": "nia/enterprise"
          },
          {
            "title": "License",
            "path": "nia/enterprise/license"
          },
          {
            "title": "Terraform Cloud Driver",
            "href": "/docs/nia/network-drivers/terraform-cloud"
          }
        ]
      },
      {
        "title": "Network Drivers",
        "routes": [
          {
            "title": "Overview",
            "path": "nia/network-drivers"
          },
          {
            "title": "Terraform",
            "path": "nia/network-drivers/terraform"
          },
          {
            "title": "Terraform Cloud",
            "path": "nia/network-drivers/terraform-cloud"
          }
        ]
      },
      {
        "title": "Compatibility",
        "path": "nia/compatibility"
      }
    ]
  },
  {
    "title": "Internals",
    "hidden": true,
    "routes": [
      {
        "title": "Overview",
        "path": "internals"
      },
      {
        "title": "ACL",
        "path": "internals/acl"
      }
    ]
  },
  {
    "title": "Guides",
    "path": "guides",
    "hidden": true
  }
]<|MERGE_RESOLUTION|>--- conflicted
+++ resolved
@@ -71,6 +71,42 @@
     ]
   },
   {
+    "title": "Architecture",
+    "routes": [
+      {
+        "title": "Overview",
+        "path": "architecture"
+      },
+      {
+        "title": "Improving Consul Resilience",
+        "path": "architecture/improving-consul-resilience"
+      },
+      {
+        "title": "Anti-Entropy",
+        "path": "architecture/anti-entropy"
+      },
+      {
+        "title": "Consensus Protocol",
+        "path": "architecture/consensus"
+      },
+      {
+        "title": "Gossip Protocol",
+        "path": "architecture/gossip"
+      },
+      {
+        "title": "Jepsen Testing",
+        "path": "architecture/jepsen"
+      },
+      {
+        "title": "Network Coordinates",
+        "path": "architecture/coordinates"
+      }
+    ]
+  },
+  {
+    "divider": true
+  },
+  {
     "title": "Release Notes",
     "routes": [
       {
@@ -103,6 +139,19 @@
         ]
       },
       {
+        "title": "Consul K8s",
+        "routes": [
+          {
+            "title": "v0.48.x",
+            "path": "release-notes/consul-k8s/v0_48_x"
+          },
+          {
+            "title": "v0.47.x",
+            "path": "release-notes/consul-k8s/v0_47_x"
+          }
+        ]
+      },
+      {
         "title": "Consul API Gateway",
         "routes": [
           {
@@ -202,39 +251,6 @@
             "path": "upgrading/instructions/upgrade-to-1-10-x"
           }
         ]
-      }
-    ]
-  },
-  {
-    "title": "Architecture",
-    "routes": [
-      {
-        "title": "Overview",
-        "path": "architecture"
-      },
-      {
-        "title": "Improving Consul Resilience",
-        "path": "architecture/improving-consul-resilience"
-      },
-      {
-        "title": "Anti-Entropy",
-        "path": "architecture/anti-entropy"
-      },
-      {
-        "title": "Consensus Protocol",
-        "path": "architecture/consensus"
-      },
-      {
-        "title": "Gossip Protocol",
-        "path": "architecture/gossip"
-      },
-      {
-        "title": "Jepsen Testing",
-        "path": "architecture/jepsen"
-      },
-      {
-        "title": "Network Coordinates",
-        "path": "architecture/coordinates"
       }
     ]
   },
@@ -543,9 +559,7 @@
         "title": "Overview",
         "path": "security"
       },
-
-      {
-<<<<<<< HEAD
+      {
         "title": "Access Control (ACLs)",
         "routes": [
           {
@@ -725,50 +739,8 @@
         "title": "Architecture",
         "path": "k8s/architecture"
       },
-      {
-        "title": "Get Started",
-        "routes": [
-          {
-            "title": "Installing Consul on Kubernetes",
-            "path": "k8s/installation/install"
-          },
-          {
-            "title": "Installing Consul K8s CLI",
-            "path": "k8s/installation/install-cli"
-          },
-          {
-            "title": "Platform Guides",
-            "routes": [
-              {
-                "title": "Minikube",
-                "href": "https://learn.hashicorp.com/tutorials/consul/kubernetes-minikube?utm_source=docs&utm_medium=docs&utm_content=k8s&utm_term=mk"
-              },
-              {
-                "title": "Kind",
-                "href": "https://learn.hashicorp.com/tutorials/consul/kubernetes-kind?utm_source=docs&utm_content=k8s&utm_term=kind"
-              },
-              {
-                "title": "AKS (Azure)",
-                "href": "https://learn.hashicorp.com/tutorials/consul/kubernetes-aks-azure?utm_source=docs&utm_content=k8s&utm_term=aks"
-              },
-              {
-                "title": "EKS (AWS)",
-                "href": "https://learn.hashicorp.com/tutorials/consul/kubernetes-eks-aws?utm_source=docs&utm_content=k8s&utm_term=eks"
-              },
-              {
-                "title": "GKE (Google Cloud)",
-                "href": "https://learn.hashicorp.com/tutorials/consul/kubernetes-gke-google?utm_source=docs&utm_content=k8s&utm_term=gke"
-              },
-              {
-                "title": "Red Hat OpenShift",
-                "href": "https://learn.hashicorp.com/tutorials/consul/kubernetes-openshift-red-hat&utm_content=k8s&utm_term=openshift"
-              },
-              {
-                "title": "Self Hosted Kubernetes",
-                "path": "k8s/installation/platforms/self-hosted-kubernetes"
-              }
-            ]
-=======
+
+      {
         "title": "Installation",
         "routes": [
           {
@@ -795,7 +767,6 @@
           {
             "title": "Single Consul Datacenter in Multiple Kubernetes Clusters",
             "path": "k8s/deployment-configurations/single-dc-multi-k8s"
->>>>>>> 45a5f28a
           },
           {
             "title": "Consul Enterprise",
@@ -1043,7 +1014,6 @@
       }
     ]
   },
-
   {
     "title": "AWS ECS",
     "routes": [
@@ -1148,10 +1118,133 @@
         "path": "enterprise"
       },
       {
-<<<<<<< HEAD
         "title": "Admin Partitions",
         "path": "enterprise/admin-partitions"
-=======
+      },
+      {
+        "title": "Audit Logging",
+        "path": "enterprise/audit-logging"
+      },
+      {
+        "title": "Automated Backups",
+        "path": "enterprise/backups"
+      },
+      {
+        "title": "Automated Upgrades",
+        "path": "enterprise/upgrades"
+      },
+      {
+        "title": "Enhanced Read Scalability",
+        "path": "enterprise/read-scale"
+      },
+      {
+        "title": "Single sign-on - OIDC",
+        "href": "/docs/security/acl/auth-methods/oidc"
+      },
+      {
+        "title": "Redundancy Zones",
+        "path": "enterprise/redundancy"
+      },
+      {
+        "title": "Advanced Federation",
+        "path": "enterprise/federation"
+      },
+      {
+        "title": "Network Segments",
+        "path": "enterprise/network-segments"
+      },
+      {
+        "title": "Namespaces",
+        "path": "enterprise/namespaces"
+      },
+      {
+        "title": "NIA with TFE",
+        "href": "/docs/nia/enterprise"
+      },
+      {
+        "title": "Sentinel",
+        "path": "enterprise/sentinel"
+      },
+      {
+        "title": "License",
+        "routes": [
+          {
+            "title": "Overview",
+            "path": "enterprise/license/overview"
+          },
+          {
+            "title": "FAQ",
+            "path": "enterprise/license/faq"
+          }
+        ]
+      }
+    ]
+  },
+  {
+    "divider": true
+  },
+  {
+    "title": "Consul API Gateway",
+    "routes": [
+      {
+        "title": "Overview",
+        "path": "api-gateway"
+      },
+      {
+        "title": "Installation",
+        "path": "api-gateway/install"
+      },
+      {
+        "title": "Technical Specifications",
+        "path": "api-gateway/tech-specs"
+      },
+      {
+        "title": "Upgrades",
+        "path": "api-gateway/upgrades"
+      },
+      {
+        "title": "Usage",
+        "path": "api-gateway/usage"
+      },
+      {
+        "title": "Configuration",
+        "routes": [
+          {
+            "title": "Overview",
+            "path": "api-gateway/configuration"
+          },
+          {
+            "title": "Gateway",
+            "path": "api-gateway/configuration/gateway"
+          },
+          {
+            "title": "GatewayClass",
+            "path": "api-gateway/configuration/gatewayclass"
+          },
+          {
+            "title": "GatewayClassConfig",
+            "path": "api-gateway/configuration/gatewayclassconfig"
+          },
+          {
+            "title": "Routes",
+            "path": "api-gateway/configuration/routes"
+          },
+          {
+            "title": "MeshService",
+            "path": "api-gateway/configuration/meshservice"
+          }
+        ]
+      }
+    ]
+  },
+  {
+    "title": "Network Infrastructure Automation",
+    "routes": [
+      {
+        "title": "Overview",
+        "path": "nia"
+      },
+      {
         "title": "Get Started",
         "routes": [
           {
@@ -1184,169 +1277,10 @@
             "path": "nia/usage/errors-ref"
           }
         ]
->>>>>>> 45a5f28a
-      },
-      {
-        "title": "Audit Logging",
-        "path": "enterprise/audit-logging"
-      },
-      {
-        "title": "Automated Backups",
-        "path": "enterprise/backups"
-      },
-      {
-        "title": "Automated Upgrades",
-        "path": "enterprise/upgrades"
-      },
-      {
-        "title": "Enhanced Read Scalability",
-        "path": "enterprise/read-scale"
-      },
-      {
-        "title": "Single sign-on - OIDC",
-        "href": "/docs/security/acl/auth-methods/oidc"
-      },
-      {
-        "title": "Redundancy Zones",
-        "path": "enterprise/redundancy"
-      },
-      {
-        "title": "Advanced Federation",
-        "path": "enterprise/federation"
-      },
-      {
-        "title": "Network Segments",
-        "path": "enterprise/network-segments"
-      },
-      {
-        "title": "Namespaces",
-        "path": "enterprise/namespaces"
-      },
-      {
-        "title": "NIA with TFE",
-        "href": "/docs/nia/enterprise"
-      },
-      {
-        "title": "Sentinel",
-        "path": "enterprise/sentinel"
-      },
-      {
-        "title": "License",
-        "routes": [
-          {
-            "title": "Overview",
-            "path": "enterprise/license/overview"
-          },
-          {
-            "title": "FAQ",
-            "path": "enterprise/license/faq"
-          }
-        ]
-      }
-    ]
-  },
-  {
-    "divider": true
-  },
-  {
-    "title": "Consul API Gateway",
-    "routes": [
-      {
-        "title": "Overview",
-        "path": "api-gateway"
-      },
-      {
-        "title": "Installation",
-        "path": "api-gateway/install"
-      },
-      {
-        "title": "Technical Specifications",
-        "path": "api-gateway/tech-specs"
-      },
-      {
-        "title": "Upgrades",
-        "path": "api-gateway/upgrades"
-      },
-      {
-        "title": "Usage",
-        "path": "api-gateway/usage"
-      },
-      {
-        "title": "Configuration",
-        "routes": [
-          {
-            "title": "Overview",
-            "path": "api-gateway/configuration"
-          },
-          {
-            "title": "Gateway",
-            "path": "api-gateway/configuration/gateway"
-          },
-          {
-            "title": "GatewayClass",
-            "path": "api-gateway/configuration/gatewayclass"
-          },
-          {
-            "title": "GatewayClassConfig",
-            "path": "api-gateway/configuration/gatewayclassconfig"
-          },
-          {
-            "title": "Routes",
-            "path": "api-gateway/configuration/routes"
-          },
-          {
-            "title": "MeshService",
-            "path": "api-gateway/configuration/meshservice"
-          }
-        ]
-      }
-    ]
-  },
-  {
-    "title": "Network Infrastructure Automation",
-    "routes": [
-      {
-        "title": "Overview",
-        "path": "nia"
-      },
-      {
-        "title": "Get Started",
-        "routes": [
-          {
-            "title": "Installation",
-            "path": "nia/installation/install"
-          },
-          {
-            "title": "Requirements",
-            "path": "nia/installation/requirements"
-          },
-          {
-            "title": "Configure",
-            "path": "nia/installation/configure"
-          },
-          {
-            "title": "Run Consul-Terraform-Sync",
-            "path": "nia/installation/run"
-          }
-        ]
-      },
-      {
-<<<<<<< HEAD
+      },
+      {
         "title": "Architecture",
         "path": "nia/architecture"
-=======
-        "title": "Consul K8s",
-        "routes": [
-          {
-            "title": "v0.48.x",
-            "path": "release-notes/consul-k8s/v0_48_x"
-          },
-          {
-            "title": "v0.47.x",
-            "path": "release-notes/consul-k8s/v0_47_x"
-          }
-        ]
->>>>>>> 45a5f28a
       },
       {
         "title": "API",
