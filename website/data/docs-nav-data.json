--- conflicted
+++ resolved
@@ -382,13 +382,12 @@
         "path": "api-gateway"
       },
       {
-<<<<<<< HEAD
         "title": "Usage",
         "path": "api-gateway/api-gateway-usage"
-=======
+      },
+      {
         "title": "Installation",
         "path": "api-gateway/consul-api-gateway-install"
->>>>>>> 6fe7b5cc
       },
       {
         "title": "Technical Specifications",
@@ -544,13 +543,10 @@
                     "path": "k8s/installation/vault/data-integration/snapshot-agent-config"
                   }
                 ]
-<<<<<<< HEAD
-=======
               },
               {
                 "title": "WAN Federation",
                 "path": "k8s/installation/vault/wan-federation"
->>>>>>> 6fe7b5cc
               }
             ]
           },
@@ -705,21 +701,12 @@
           {
             "title": "Installation",
             "path": "ecs/terraform/install"
-<<<<<<< HEAD
           },
           {
             "title": "Secure Configuration",
             "path": "ecs/terraform/secure-configuration"
           },
           {
-=======
-          },
-          {
-            "title": "Secure Configuration",
-            "path": "ecs/terraform/secure-configuration"
-          },
-          {
->>>>>>> 6fe7b5cc
             "title": "Migrate Existing Tasks",
             "path": "ecs/terraform/migrate-existing-tasks"
           }
@@ -947,21 +934,12 @@
           {
             "title": "Tokens",
             "path": "security/acl/acl-tokens"
-<<<<<<< HEAD
           },
           {
             "title": "Policies",
             "path": "security/acl/acl-policies"
           },
           {
-=======
-          },
-          {
-            "title": "Policies",
-            "path": "security/acl/acl-policies"
-          },
-          {
->>>>>>> 6fe7b5cc
             "title": "Roles",
             "path": "security/acl/acl-roles"
           },
