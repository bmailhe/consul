--- conflicted
+++ resolved
@@ -40,16 +40,12 @@
         id: shared-ldflags
         run: |
           T="github.com/hashicorp/consul/version"
-<<<<<<< HEAD
-          echo "::set-output name=shared-ldflags::-X ${T}.GitCommit=${GITHUB_SHA::8} -X ${T}.GitDescribe=${{ steps.set-product-version.outputs.product-version }} -X ${T}.BuildDate=${{ steps.get-product-version.outputs.product-date }} -X ${T}.Version=${{ steps.set-product-version.outputs.base-product-version }} -X ${T}.VersionPrerelease=${{ steps.set-product-version.outputs.pre-version }} -X ${T}.VersionMetadata="
-=======
           echo "::set-output name=shared-ldflags::-X ${T}.GitCommit=${GITHUB_SHA::8} \
           -X ${T}.GitDescribe=${{ steps.set-product-version.outputs.product-version }} \
           -X ${T}.BuildDate=${{ steps.get-product-version.outputs.product-date }} \
           -X ${T}.Version=${{ steps.set-product-version.outputs.base-product-version }} \
           -X ${T}.VersionPrerelease=${{ steps.set-product-version.outputs.pre-version }} \
           -X ${T}.VersionMetadata="
->>>>>>> 2ff351aa
 
   validate-outputs:
     needs: set-product-version
@@ -124,10 +120,6 @@
           cd ui && make && cd ..
           rm -rf agent/uiserver/dist
           mv ui/packages/consul-ui/dist agent/uiserver/
-<<<<<<< HEAD
-=======
-
->>>>>>> 2ff351aa
       - name: Go Build
         env:
           PRODUCT_VERSION: ${{ needs.set-product-version.outputs.product-version }}
