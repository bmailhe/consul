--- conflicted
+++ resolved
@@ -565,25 +565,6 @@
 		return fmt.Errorf("Failed to load TLS configurations after applying auto-config settings: %w", err)
 	}
 
-<<<<<<< HEAD
-=======
-	// gRPC calls are only rate-limited on server, not client agents.
-	var grpcRateLimiter rpcRate.RequestLimitsHandler
-	grpcRateLimiter = rpcRate.NullRequestLimitsHandler()
-	if s, ok := a.delegate.(*consul.Server); ok {
-		grpcRateLimiter = s.IncomingRPCLimiter()
-	}
-
-	// This needs to happen after the initial auto-config is loaded, because TLS
-	// can only be configured on the gRPC server at the point of creation.
-	a.externalGRPCServer = external.NewServer(
-		a.logger.Named("grpc.external"),
-		metrics.Default(),
-		a.tlsConfigurator,
-		grpcRateLimiter,
-	)
-
->>>>>>> 8607eb2f
 	if err := a.startLicenseManager(ctx); err != nil {
 		return err
 	}
@@ -660,7 +641,7 @@
 			a.logger.Named("grpc.external"),
 			metrics.Default(),
 			a.tlsConfigurator,
-			rpcRate.NullRateLimiter(),
+			rpcRate.NullRequestLimitsHandler(),
 		)
 
 		client, err := consul.NewClient(consulCfg, a.baseDeps.Deps)
