--- conflicted
+++ resolved
@@ -18,13 +18,11 @@
 	"github.com/golang/protobuf/ptypes/timestamp"
 
 	"github.com/golang/protobuf/proto"
+	ptypes "github.com/golang/protobuf/ptypes"
+	"github.com/hashicorp/consul-net-rpc/go-msgpack/codec"
 	"github.com/hashicorp/go-multierror"
 	"github.com/hashicorp/serf/coordinate"
 	"github.com/mitchellh/hashstructure"
-
-	"github.com/hashicorp/consul-net-rpc/go-msgpack/codec"
-
-	ptypes "github.com/golang/protobuf/ptypes"
 
 	"github.com/hashicorp/consul/acl"
 	"github.com/hashicorp/consul/agent/cache"
@@ -216,12 +214,8 @@
 	AllowStaleRead() bool
 	TokenSecret() string
 	SetTokenSecret(string)
-<<<<<<< HEAD
-	HasTimedOut(since time.Time, rpcHoldTimeout, maxQueryTime, defaultQueryTime time.Duration) bool
+	HasTimedOut(since time.Time, rpcHoldTimeout, maxQueryTime, defaultQueryTime time.Duration) (bool, error)
 	Timeout(rpcHoldTimeout, maxQueryTime, defaultQueryTime time.Duration) time.Duration
-=======
-	HasTimedOut(since time.Time, rpcHoldTimeout, maxQueryTime, defaultQueryTime time.Duration) (bool, error)
->>>>>>> a1eb7744
 }
 
 // QueryOptions is used to specify various flags for read queries
@@ -320,12 +314,8 @@
 	q.Token = s
 }
 
-<<<<<<< HEAD
 func (q QueryOptions) Timeout(rpcHoldTimeout, maxQueryTime, defaultQueryTime time.Duration) time.Duration {
 	// Match logic in Server.blockingQuery.
-=======
-func (q QueryOptions) HasTimedOut(start time.Time, rpcHoldTimeout, maxQueryTime, defaultQueryTime time.Duration) (bool, error) {
->>>>>>> a1eb7744
 	if q.MinQueryIndex > 0 {
 		if q.MaxQueryTime > maxQueryTime {
 			q.MaxQueryTime = maxQueryTime
@@ -335,19 +325,13 @@
 		// Timeout after maximum jitter has elapsed.
 		q.MaxQueryTime += q.MaxQueryTime / JitterFraction
 
-<<<<<<< HEAD
 		return q.MaxQueryTime + rpcHoldTimeout
 	}
 	return rpcHoldTimeout
 }
 
-func (q QueryOptions) HasTimedOut(start time.Time, rpcHoldTimeout, maxQueryTime, defaultQueryTime time.Duration) bool {
-	return time.Since(start) > q.Timeout(rpcHoldTimeout, maxQueryTime, defaultQueryTime)
-=======
-		return time.Since(start) > (q.MaxQueryTime + rpcHoldTimeout), nil
-	}
-	return time.Since(start) > rpcHoldTimeout, nil
->>>>>>> a1eb7744
+func (q QueryOptions) HasTimedOut(start time.Time, rpcHoldTimeout, maxQueryTime, defaultQueryTime time.Duration) (bool, error) {
+	return time.Since(start) > q.Timeout(rpcHoldTimeout, maxQueryTime, defaultQueryTime), nil
 }
 
 type WriteRequest struct {
@@ -373,17 +357,12 @@
 	w.Token = s
 }
 
-<<<<<<< HEAD
-func (w WriteRequest) HasTimedOut(start time.Time, rpcHoldTimeout, maxQueryTime, defaultQueryTime time.Duration) bool {
-	return time.Since(start) > w.Timeout(rpcHoldTimeout, maxQueryTime, defaultQueryTime)
+func (w WriteRequest) HasTimedOut(start time.Time, rpcHoldTimeout, maxQueryTime, defaultQueryTime time.Duration) (bool, error) {
+	return time.Since(start) > w.Timeout(rpcHoldTimeout, maxQueryTime, defaultQueryTime), nil
 }
 
 func (w WriteRequest) Timeout(rpcHoldTimeout, maxQueryTime, defaultQueryTime time.Duration) time.Duration {
 	return rpcHoldTimeout
-=======
-func (w WriteRequest) HasTimedOut(start time.Time, rpcHoldTimeout, maxQueryTime, defaultQueryTime time.Duration) (bool, error) {
-	return time.Since(start) > rpcHoldTimeout, nil
->>>>>>> a1eb7744
 }
 
 type QueryBackend int
