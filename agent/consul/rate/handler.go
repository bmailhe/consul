--- conflicted
+++ resolved
@@ -120,12 +120,8 @@
 	delegate HandlerDelegate
 
 	limiter multilimiter.RateLimiter
-<<<<<<< HEAD
-
+  
 	logger hclog.InterceptLogger
-=======
-	logger  hclog.Logger
->>>>>>> c7ef04c5
 }
 
 type HandlerConfig struct {
@@ -152,14 +148,9 @@
 	IsLeader() bool
 }
 
-<<<<<<< HEAD
 // NewHandler creates a new RPC rate limit handler.
-func NewHandler(cfg HandlerConfig, delegate HandlerDelegate, logger hclog.InterceptLogger) *Handler {
-	limiter := multilimiter.NewMultiLimiter(cfg.Config)
-=======
 func NewHandlerWithLimiter(cfg HandlerConfig, delegate HandlerDelegate,
-	limiter multilimiter.RateLimiter, logger hclog.Logger) *Handler {
->>>>>>> c7ef04c5
+	limiter multilimiter.RateLimiter, logger hclog.InterceptLogger) *Handler {
 	limiter.UpdateConfig(cfg.GlobalWriteConfig, globalWrite)
 	limiter.UpdateConfig(cfg.GlobalReadConfig, globalRead)
 
@@ -167,11 +158,7 @@
 		cfg:      new(atomic.Pointer[HandlerConfig]),
 		delegate: delegate,
 		limiter:  limiter,
-<<<<<<< HEAD
 		logger:   logger.NamedIntercept("rate-limit"),
-=======
-		logger:   logger,
->>>>>>> c7ef04c5
 	}
 	h.cfg.Store(&cfg)
 
@@ -198,24 +185,16 @@
 // Allow returns an error if the given operation is not allowed to proceed
 // because of an exhausted rate-limit.
 func (h *Handler) Allow(op Operation) error {
-<<<<<<< HEAD
-	// TODO(rate-limiter): use the logger to print rate limiter logs.
-	// TODO(NET-1383): actually implement the rate limiting logic.
-	//
-	// Example:
-	//	if !h.limiter.Allow(globalWrite) {
-	//	}
-=======
 	cfg := h.cfg.Load()
 	if cfg.GlobalMode == ModeDisabled {
 		return nil
 	}
 
 	if !h.limiter.Allow(globalWrite) {
+    // TODO(rate-limiter): use the logger to print rate limiter logs.
 		// TODO(NET-1383): actually implement the rate limiting logic and replace this returned nil.
 		return nil
 	}
->>>>>>> c7ef04c5
 	return nil
 }
 
